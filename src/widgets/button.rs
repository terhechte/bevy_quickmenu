--- conflicted
+++ resolved
@@ -10,13 +10,8 @@
 {
     text: &'a WidgetLabel,
     style: &'a StyleEntry,
-<<<<<<< HEAD
     menu_identifier: (&'static str, usize),
-    selection: &'a MenuSelection<S>,
-=======
-    menu_identifier: (WidgetId, usize),
     selection: &'a MenuSelection<A, S, State>,
->>>>>>> 3f06a33c
     selected: bool,
 }
 
@@ -27,13 +22,8 @@
     pub fn new(
         text: &'a WidgetLabel,
         style: &'a StyleEntry,
-<<<<<<< HEAD
         menu_identifier: (&'static str, usize),
-        selection: &'a MenuSelection<S>,
-=======
-        menu_identifier: (WidgetId, usize),
         selection: &'a MenuSelection<A, S, State>,
->>>>>>> 3f06a33c
         selected: bool,
     ) -> Self {
         Self {
